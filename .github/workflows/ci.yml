<<<<<<< HEAD
# name: Build

# on:
#   push:
#     branches:
#       - main
#   pull_request:
#     branches: [main]
#     types: [opened, reopened, synchronize]
# permissions:
#   contents: read

# concurrency:
#   group: ${{ github.workflow }}-${{ github.ref }}
#   # TODO: cancel in progress is not ok for a release since it can be cancelled in a middle of updates
#   # and we can end up with partial release.
#   # but for pull-requests cancelling previously running jobs could be beneficial
#   # cancel-in-progress: true

# jobs:
#   check_if_build:
#     name: Check if Build
#     runs-on: ubuntu-latest

#     steps:
#       - uses: actions/checkout@v4
#         with:
#           fetch-depth: 1000
#       - id: check
#         run: |
#           chmod +x .github/scripts/check_if_build.sh
#           .github/scripts/check_if_build.sh
#     outputs:
#       check_if_build: ${{ steps.check.outputs.check_if_build }}

#   test_aws_build:
#     name: Test AWS Lambda Build
#     if: github.event_name == 'pull_request'
#     runs-on: ubuntu-latest
#     defaults:
#       run:
#         working-directory: ./tailcall-aws-lambda

#     steps:
#       - uses: actions/checkout@v4

#       - name: Install Rust
#         uses: actions-rust-lang/setup-rust-toolchain@v1

#       - name: Install Python
#         uses: actions/setup-python@v5
#         with:
#           python-version: "3.12"

#       - name: Install cargo-lambda
#         run: pip install cargo-lambda

#       - name: Build
#         run: cargo lambda build

#   test_cf:
#     name: Run Tests (WASM)
#     runs-on: ubuntu-latest
#     defaults:
#       run:
#         working-directory: ./tailcall-cloudflare

#     steps:
#       - uses: actions/checkout@v4

#       - name: Install Rust
#         uses: actions-rust-lang/setup-rust-toolchain@v1
#         with:
#           target: wasm32-unknown-unknown

#       - name: Build WASM
#         run: cargo check --lib --target wasm32-unknown-unknown
#         working-directory: ./tailcall-cloudflare
#       - name: Install Node.js
#         uses: actions/setup-node@v4
#         with:
#           node-version: "20.11.0"

#       - name: Package Install
#         run: npm install

#       - name: Test CF
#         run: npm test

#   test:
#     name: Run Tests on ${{ matrix.build }}
#     runs-on: ${{ matrix.os }}
#     strategy:
#       fail-fast: false
#       matrix:
#         build:
#           [
#             linux-x64-gnu,
#             linux-x64-musl,
#             linux-arm64-gnu,
#             linux-arm64-musl,
#             linux-ia32-gnu,
#             darwin-arm64,
#             darwin-x64,
#             win32-x64-msvc,
#             win32-x64-gnu,
#             win32-arm64-msvc,
#             win32-ia32-gnu,
#           ]
#         include:
#           - build: linux-x64-gnu
#             os: ubuntu-latest
#             target: x86_64-unknown-linux-gnu

#           - build: linux-x64-musl
#             os: ubuntu-latest
#             target: x86_64-unknown-linux-musl

#           - build: linux-arm64-gnu
#             os: ubuntu-latest
#             target: aarch64-unknown-linux-gnu

#           - build: linux-arm64-musl
#             os: ubuntu-latest
#             target: aarch64-unknown-linux-musl

#           - build: linux-ia32-gnu
#             os: ubuntu-latest
#             target: i686-unknown-linux-gnu

#           - build: darwin-arm64
#             os: macos-latest
#             target: aarch64-apple-darwin

#           - build: darwin-x64
#             os: macos-latest
#             target: x86_64-apple-darwin

#           - build: win32-x64-msvc
#             os: windows-latest

#           - build: win32-x64-gnu
#             os: windows-latest

#           - build: win32-arm64-msvc
#             os: windows-latest

#           - build: win32-ia32-gnu
#             os: ubuntu-latest
#             target: i686-pc-windows-gnu
#     steps:
#       - uses: actions/checkout@v4
#       - uses: taiki-e/install-action@cargo-llvm-cov

#       - name: Install Node.js
#         uses: actions/setup-node@v4
#         with:
#           node-version: "20.11.0"
#       - name: Install Prettier
#         run: npm i -g prettier

#       - name: Install Stable Toolchain
#         uses: actions-rust-lang/setup-rust-toolchain@v1
#         with:
#           target: ${{ matrix.target }}

#       - name: Run Cargo Test
#         run: cargo llvm-cov --workspace --all-features --lcov --output-path lcov.info

#       - name: Upload Coverage to Codecov
#         if: matrix.build == 'darwin-arm64'
#         uses: Wandalen/wretry.action@v3
#         with:
#           action: codecov/codecov-action@v4
#           attempt_limit: 3
#           attempt_delay: 10000
#           with: |
#             token: ${{ secrets.CODECOV_TOKEN }}
#             files: lcov.info
#             fail_ci_if_error: true

#   check-examples:
#     name: Check Examples
#     runs-on: ubuntu-latest
#     steps:
#       - uses: actions/checkout@v4
#       - name: Set up Rust
#         uses: actions-rs/toolchain@v1
#         with:
#           toolchain: stable
#           profile: minimal
#           override: true

#       - name: Install Rust
#         uses: actions-rust-lang/setup-rust-toolchain@v1

#       - name: Build Project
#         run: cargo build

#       - name: Check all examples
#         run: ./examples/lint.sh

#   draft_release:
#     name: Draft Release
#     if: github.event_name == 'push' && github.ref == 'refs/heads/main'
#     runs-on: ubuntu-latest
#     permissions:
#       contents: write
#       pull-requests: write
#     steps:
#       - name: Checkout Current Branch (Fast)
#         uses: actions/checkout@v4

#       - id: create_release
#         uses: release-drafter/release-drafter@v6
#         env:
#           GITHUB_TOKEN: ${{ secrets.GITHUB_TOKEN }}
#         with:
#           config-name: release-drafter.yml

#       - name: Set Output for Later Jobs
#         id: set_output
#         run: |
#           echo "create_release_name=${{ steps.create_release.outputs.name }}" >> $GITHUB_OUTPUT
#           echo "create_release_id=${{ steps.create_release.outputs.id }}" >> $GITHUB_OUTPUT
#     outputs:
#       create_release_name: ${{ steps.set_output.outputs.create_release_name }}
#       create_release_id: ${{ steps.set_output.outputs.create_release_id }}

#   # TODO: move to separate file to separate responsibilities
#   release:
#     name: Release
#     needs: [test, draft_release, check_if_build, test_cf]
#     # TODO: put a condition to separate job that other will depend on to remove duplication?
#     if: github.event_name == 'push' && github.ref == 'refs/heads/main' && (needs.check_if_build.outputs.check_if_build == 'true')
#     runs-on: ${{ matrix.os }}
#     strategy:
#       fail-fast: false
#       matrix:
#         build:
#           [
#             linux-x64-gnu,
#             linux-x64-musl,
#             linux-arm64-gnu,
#             linux-arm64-musl,
#             linux-ia32-gnu,
#             darwin-arm64,
#             darwin-x64,
#             win32-x64-msvc,
#             win32-x64-gnu,
#             win32-arm64-msvc,
#             win32-ia32-gnu,
#           ]
#         include:
#           - build: linux-x64-gnu
#             os: ubuntu-latest
#             rust: stable
#             target: x86_64-unknown-linux-gnu
#             libc: glibc
#             cross: false

#           - build: linux-x64-musl
#             os: ubuntu-latest
#             rust: stable
#             target: x86_64-unknown-linux-musl
#             libc: musl
#             cross: true

#           - build: linux-arm64-gnu
#             os: ubuntu-latest
#             rust: stable
#             target: aarch64-unknown-linux-gnu
#             libc: glibc
#             cross: true

#           - build: linux-arm64-musl
#             os: ubuntu-latest
#             rust: stable
#             target: aarch64-unknown-linux-musl
#             libc: musl
#             cross: true

#           - build: linux-ia32-gnu
#             os: ubuntu-latest
#             rust: stable
#             target: i686-unknown-linux-gnu
#             libc: glibc
#             cross: true

#           - build: darwin-arm64
#             os: macos-latest
#             rust: stable
#             target: aarch64-apple-darwin

#           - build: darwin-x64
#             os: macos-latest
#             rust: stable
#             target: x86_64-apple-darwin
#             cross: false

#           - build: win32-x64-msvc
#             os: windows-latest
#             rust: stable
#             target: x86_64-pc-windows-msvc
#             libc: msvc
#             ext: ".exe"

#           - build: win32-x64-gnu
#             os: windows-latest
#             rust: stable
#             target: x86_64-pc-windows-gnu
#             libc: glibc
#             ext: ".exe"

#           - build: win32-arm64-msvc
#             os: windows-latest
#             rust: stable
#             target: aarch64-pc-windows-msvc
#             libc: msvc
#             ext: ".exe"

#           - build: win32-ia32-gnu
#             os: ubuntu-latest
#             rust: stable
#             target: i686-pc-windows-gnu
#             cross: true
#             libc: glibc
#             ext: ".exe"
#     permissions:
#       contents: write
#       pull-requests: write
#     env:
#       GITHUB_TOKEN: ${{secrets.GITHUBTOKEN}}
#       APP_VERSION: ${{ needs.draft_release.outputs.create_release_name }}

#     steps:
#       - name: Checkout Current Branch (Fast)
#         uses: actions/checkout@v4

#       - name: Install Correct Toolchain
#         uses: actions-rust-lang/setup-rust-toolchain@v1
#         with:
#           target: ${{ matrix.target }}

#       - name: Build
#         env:
#           APP_VERSION: ${{ needs.draft_release.outputs.create_release_name}}
#           NODE_AUTH_TOKEN: ${{ secrets.NPM_TOKEN }}
#         uses: ClementTsang/cargo-action@v0.0.6
#         with:
#           use-cross: ${{ matrix.cross }}
#           command: build
#           args: ${{matrix.features}} --release --target ${{ matrix.target }}

#       - name: Install Node.js
#         if: (startsWith(github.event.head_commit.message, 'feat') || startsWith(github.event.head_commit.message, 'fix')) && (github.event_name == 'push' && github.ref == 'refs/heads/main')
#         uses: actions/setup-node@v4
#         with:
#           node-version: 20.11.0
#           registry-url: https://registry.npmjs.org

#       - name: Install dependencies
#         if: (startsWith(github.event.head_commit.message, 'feat') || startsWith(github.event.head_commit.message, 'fix')) && (github.event_name == 'push' && github.ref == 'refs/heads/main')
#         run: |
#           cd npm
#           npm install

#       - name: Run generate.js script
#         if: (startsWith(github.event.head_commit.message, 'feat') || startsWith(github.event.head_commit.message, 'fix')) && (github.event_name == 'push' && github.ref == 'refs/heads/main')
#         run: |
#           cd npm
#           npm run gen -- --target ${{matrix.target}} --version ${{ env.APP_VERSION }} --build ${{matrix.build}} --ext ${{ matrix.ext || '' }} --libc ${{ matrix.libc }}
#       - name: Setup .npmrc file to publish to npm
#         run: echo "//registry.npmjs.org/:_authToken=$NODE_AUTH_TOKEN" > ~/.npmrc

#       - name: NPM Publish
#         if: (startsWith(github.event.head_commit.message, 'feat') || startsWith(github.event.head_commit.message, 'fix')) && (github.event_name == 'push' && github.ref == 'refs/heads/main')
#         uses: JS-DevTools/npm-publish@v3
#         with:
#           token: ${{ secrets.NPM_TOKEN }}
#           package: npm/@tailcallhq/core-${{matrix.build}}
#           access: public

#       - name: Rename Binary with Target Name
#         if: github.event_name == 'push' && github.ref == 'refs/heads/main'
#         run: |
#           pwd
#           cp target/${{ matrix.target }}/release/tailcall${{ matrix.ext }} target/${{ matrix.target }}/release/tailcall-${{ matrix.target }}${{ matrix.ext }}

#       - name: Upload ${{ matrix.target }} Binary
#         if: github.event_name == 'push' && github.ref == 'refs/heads/main'
#         uses: xresloader/upload-to-github-release@v1
#         with:
#           release_id: ${{ needs.draft_release.outputs.create_release_id }}
#           file: target/${{ matrix.target }}/release/tailcall-${{ matrix.target }}${{ matrix.ext }}
#           overwrite: true
#   release_lambda:
#     name: Release (AWS Lambda)
#     needs: [test, draft_release, check_if_build, test_cf]
#     if: github.event_name == 'push' && github.ref == 'refs/heads/main' && (needs.check_if_build.outputs.check_if_build == 'true')
#     runs-on: ubuntu-latest
#     permissions:
#       contents: write
#       pull-requests: write
#     env:
#       GITHUB_TOKEN: ${{secrets.GITHUBTOKEN}}
#       APP_VERSION: ${{ needs.draft_release.outputs.create_release_name }}

#     steps:
#       - name: Checkout Current Branch (Fast)
#         uses: actions/checkout@v4

#       - name: Install Correct Toolchain
#         uses: actions-rust-lang/setup-rust-toolchain@v1

#       - name: Install Python
#         uses: actions/setup-python@v5
#         with:
#           python-version: "3.12"

#       - name: Install cargo-lambda
#         run: pip install cargo-lambda

#       - name: Build
#         env:
#           APP_VERSION: ${{ needs.draft_release.outputs.create_release_name }}
#           NODE_AUTH_TOKEN: ${{ secrets.NPM_TOKEN }}
#         run: cargo lambda build -p tailcall-aws-lambda --release

#       - name: Rename Binary with Target Name
#         run: |
#           pwd
#           cp target/lambda/tailcall-aws-lambda/bootstrap target/lambda/tailcall-aws-lambda/tailcall-aws-lambda-bootstrap

#       - name: Upload AWS Lambda Bootstrap Binary
#         uses: xresloader/upload-to-github-release@v1
#         with:
#           release_id: ${{ needs.draft_release.outputs.create_release_id }}
#           file: target/lambda/tailcall-aws-lambda/tailcall-aws-lambda-bootstrap
#           overwrite: true
#   semantic_release:
#     name: Semantic Release
#     if: (startsWith(github.event.head_commit.message, 'feat') || startsWith(github.event.head_commit.message, 'fix')) && (github.event_name == 'push' && github.ref == 'refs/heads/main')
#     needs: [draft_release, release, release_lambda]
#     runs-on: ubuntu-latest
#     permissions:
#       contents: write
#       pull-requests: write
#     env:
#       GITHUB_TOKEN: ${{ secrets.GITHUB_TOKEN }}
#       APP_VERSION: ${{needs.draft_release.outputs.create_release_name }}
#     steps:
#       - name: Publish Release
#         uses: test-room-7/action-publish-release-drafts@v0
#         env:
#           GITHUB_TOKEN: ${{ secrets.GITHUB_TOKEN }}
#         with:
#           github-token: ${{ secrets.GITHUB_TOKEN }}
#           tag-name: ${{needs.draft_release.outputs.create_release_name }}

#   publish_npm_root:
#     name: Publish NPM main package
#     needs: [draft_release, release]
#     if: (startsWith(github.event.head_commit.message, 'feat') || startsWith(github.event.head_commit.message, 'fix')) && (github.event_name == 'push' && github.ref == 'refs/heads/main')
#     runs-on: ubuntu-latest
#     steps:
#       - name: Checkout Current Branch (Fast)
#         uses: actions/checkout@v4
#       - name: Install Node
#         uses: actions/setup-node@v4
#         with:
#           node-version: 20.11.0
#           registry-url: https://registry.npmjs.org
#       - name: Install dependencies
#         run: |
#           cd npm
#           npm install
#       - name: Run generate-root.js script
#         env:
#           APP_VERSION: ${{needs.draft_release.outputs.create_release_name }}
#         run: |
#           cd npm
#           npm run gen-root -- --version ${{ env.APP_VERSION }}
#       - name: Setup .npmrc file to publish to npm
#         run: echo "//registry.npmjs.org/:_authToken=$NODE_AUTH_TOKEN" > ~/.npmrc
#       - name: Publish packages
#         uses: JS-DevTools/npm-publish@v3
#         with:
#           token: ${{ secrets.NPM_TOKEN }}
#           package: npm/@tailcallhq/tailcall
#           access: public

#         env:
#           APP_VERSION: ${{needs.draft_release.outputs.create_release_name }}
#           NODE_AUTH_TOKEN: ${{ secrets.NPM_TOKEN }}

#   build-and-push-image:
#     env:
#       REGISTRY: ghcr.io
#       IMAGE_NAME: ${{ github.repository }}/tc-server
#       APP_VERSION: ${{ needs.draft_release.outputs.create_release_name }} # Ensure APP_VERSION is set correctly
#     needs: [draft_release, release]
#     if: (startsWith(github.event.head_commit.message, 'feat') || startsWith(github.event.head_commit.message, 'fix')) && (github.event_name == 'push' && github.ref == 'refs/heads/main')
#     runs-on: ubuntu-latest
#     # Sets the permissions granted to the `GITHUB_TOKEN` for the actions in this job.
#     permissions:
#       contents: read
#       packages: write
#       #
#     steps:
#       - name: Checkout Repository
#         uses: actions/checkout@v4
#       # Uses the `docker/login-action` action to log in to the Container registry registry using the account and password that will publish the packages. Once published, the packages are scoped to the account defined here.
#       - name: Log in to the Container Registry
#         uses: docker/login-action@v3
#         with:
#           registry: ${{ env.REGISTRY }}
#           username: ${{ github.actor }}
#           password: ${{ secrets.GITHUBTOKEN }}
#       # This step uses [docker/metadata-action](https://github.com/docker/metadata-action#about) to extract tags and labels that will be applied to the specified image. The `id` "meta" allows the output of this step to be referenced in a subsequent step. The `images` value provides the base name for the tags and labels.
#       - name: Extract Metadata (tags, labels) for Docker
#         id: meta
#         uses: docker/metadata-action@v5
#         with:
#           images: ${{ env.REGISTRY }}/${{ env.IMAGE_NAME }}
#           tags: |
#             type=raw,value=${{ env.APP_VERSION }}
#             type=raw,value=latest,enable=${{ endsWith(env.APP_VERSION, '-SNAPSHOT') == false }}
#       # This step uses the `docker/build-push-action` action to build the image, based on your repository's `Dockerfile`. If the build succeeds, it pushes the image to GitHub Packages.
#       # It uses the `context` parameter to define the build's context as the set of files located in the specified path. For more information, see "[Usage](https://github.com/docker/build-push-action#usage)" in the README of the `docker/build-push-action` repository.
#       # It uses the `tags` and `labels` parameters to tag and label the image with the output from the "meta" step.
#       - name: Build and Push the Docker Image
#         uses: docker/build-push-action@v5
#         with:
#           context: .
#           push: true
#           tags: ${{ steps.meta.outputs.tags }}
#           labels: ${{ steps.meta.outputs.labels }}

#   homebrew-release:
#     name: Homebrew Release
#     needs: [draft_release, release, semantic_release]
#     if: (startsWith(github.event.head_commit.message, 'feat') || startsWith(github.event.head_commit.message, 'fix')) && (github.event_name == 'push' && github.ref == 'refs/heads/main')
#     permissions:
#       contents: write
#       pull-requests: write
#     runs-on: ubuntu-latest
#     steps:
#       - uses: actions/checkout@v4
#         with:
#           repository: tailcallhq/homebrew-tailcall
#           ref: main
#           token: ${{ secrets.HOMEBREW_ACCESS }}

#       - name: Update Homebrew Formula
#         run: ./update-formula.sh ${{needs.draft_release.outputs.create_release_name }}
=======
name: Build

on:
  push:
    branches:
      - main
  pull_request:
    branches: [main]
    types: [opened, reopened, synchronize]
permissions:
  contents: read

concurrency:
  group: ${{ github.workflow }}-${{ github.ref }}
  # TODO: cancel in progress is not ok for a release since it can be cancelled in a middle of updates
  # and we can end up with partial release.
  # but for pull-requests cancelling previously running jobs could be beneficial
  # cancel-in-progress: true

jobs:
  check_if_build:
    name: Check if Build
    runs-on: ubuntu-latest

    steps:
      - uses: actions/checkout@v4
        with:
          fetch-depth: 1000
      - id: check
        run: |
          chmod +x .github/scripts/check_if_build.sh
          .github/scripts/check_if_build.sh
    outputs:
      check_if_build: ${{ steps.check.outputs.check_if_build }}

  test_aws_build:
    name: Test AWS Lambda Build
    if: github.event_name == 'pull_request'
    runs-on: ubuntu-latest
    defaults:
      run:
        working-directory: ./tailcall-aws-lambda

    steps:
      - uses: actions/checkout@v4

      - name: Install Rust
        uses: actions-rust-lang/setup-rust-toolchain@v1

      - name: Install Python
        uses: actions/setup-python@v5
        with:
          python-version: "3.12"

      - name: Install cargo-lambda
        run: pip install cargo-lambda

      - name: Build
        run: cargo lambda build

  test_cf:
    name: Run Tests (WASM)
    runs-on: ubuntu-latest
    defaults:
      run:
        working-directory: ./tailcall-cloudflare

    steps:
      - uses: actions/checkout@v4

      - name: Install Rust
        uses: actions-rust-lang/setup-rust-toolchain@v1
        with:
          target: wasm32-unknown-unknown

      - name: Build WASM
        run: cargo check --lib --target wasm32-unknown-unknown
        working-directory: ./tailcall-cloudflare
      - name: Install Node.js
        uses: actions/setup-node@v4
        with:
          node-version: "20.11.0"

      - name: Package Install
        run: npm install

      - name: Test CF
        run: npm test

  test:
    name: Run Tests on ${{ matrix.build }}
    runs-on: ${{ matrix.os }}
    strategy:
      fail-fast: false
      matrix:
        build:
          [
            linux-x64-gnu,
            linux-x64-musl,
            linux-arm64-gnu,
            linux-arm64-musl,
            linux-ia32-gnu,
            darwin-arm64,
            darwin-x64,
            win32-x64-msvc,
            win32-x64-gnu,
            win32-arm64-msvc,
            win32-ia32-gnu,
          ]
        include:
          - build: linux-x64-gnu
            os: ubuntu-latest
            target: x86_64-unknown-linux-gnu

          - build: linux-x64-musl
            os: ubuntu-latest
            target: x86_64-unknown-linux-musl

          - build: linux-arm64-gnu
            os: ubuntu-latest
            target: aarch64-unknown-linux-gnu

          - build: linux-arm64-musl
            os: ubuntu-latest
            target: aarch64-unknown-linux-musl

          - build: linux-ia32-gnu
            os: ubuntu-latest
            target: i686-unknown-linux-gnu

          - build: darwin-arm64
            os: macos-latest
            target: aarch64-apple-darwin

          - build: darwin-x64
            os: macos-latest
            target: x86_64-apple-darwin

          - build: win32-x64-msvc
            os: windows-latest

          - build: win32-x64-gnu
            os: windows-latest

          - build: win32-arm64-msvc
            os: windows-latest

          - build: win32-ia32-gnu
            os: ubuntu-latest
            target: i686-pc-windows-gnu
    steps:
      - uses: actions/checkout@v4
      - uses: taiki-e/install-action@cargo-llvm-cov

      - name: Install Node.js
        uses: actions/setup-node@v4
        with:
          node-version: "20.11.0"
      - name: Install Prettier
        run: npm i -g prettier

      - name: Install Stable Toolchain
        uses: actions-rust-lang/setup-rust-toolchain@v1
        with:
          target: ${{ matrix.target }}

      - name: Run Cargo Test
        run: cargo llvm-cov --workspace --all-features --lcov --output-path lcov.info

      - name: Upload Coverage to Codecov
        if: matrix.build == 'darwin-arm64'
        uses: Wandalen/wretry.action@v3
        with:
          action: codecov/codecov-action@v4
          attempt_limit: 3
          attempt_delay: 10000
          with: |
            token: ${{ secrets.CODECOV_TOKEN }}
            files: lcov.info
            fail_ci_if_error: true

  check-examples:
    name: Check Examples
    runs-on: ubuntu-latest
    steps:
      - uses: actions/checkout@v4
      - name: Set up Rust
        uses: actions-rs/toolchain@v1
        with:
          toolchain: stable
          profile: minimal
          override: true

      - name: Install Rust
        uses: actions-rust-lang/setup-rust-toolchain@v1

      - name: Build Project
        run: cargo build

      - name: Check all examples
        run: ./examples/lint.sh

  draft_release:
    name: Draft Release
    if: github.event_name == 'push' && github.ref == 'refs/heads/main'
    runs-on: ubuntu-latest
    permissions:
      contents: write
      pull-requests: write
    steps:
      - name: Checkout Current Branch (Fast)
        uses: actions/checkout@v4

      - id: create_release
        uses: release-drafter/release-drafter@v6
        env:
          GITHUB_TOKEN: ${{ secrets.GITHUB_TOKEN }}
        with:
          config-name: release-drafter.yml

      - name: Set Output for Later Jobs
        id: set_output
        run: |
          echo "create_release_name=${{ steps.create_release.outputs.name }}" >> $GITHUB_OUTPUT
          echo "create_release_id=${{ steps.create_release.outputs.id }}" >> $GITHUB_OUTPUT
    outputs:
      create_release_name: ${{ steps.set_output.outputs.create_release_name }}
      create_release_id: ${{ steps.set_output.outputs.create_release_id }}

  # TODO: move to separate file to separate responsibilities
  release:
    name: Release
    needs: [test, draft_release, check_if_build, test_cf]
    # TODO: put a condition to separate job that other will depend on to remove duplication?
    if: github.event_name == 'push' && github.ref == 'refs/heads/main' && (needs.check_if_build.outputs.check_if_build == 'true')
    runs-on: ${{ matrix.os }}
    strategy:
      fail-fast: false
      matrix:
        build:
          [
            linux-x64-gnu,
            linux-x64-musl,
            linux-arm64-gnu,
            linux-arm64-musl,
            linux-ia32-gnu,
            darwin-arm64,
            darwin-x64,
            win32-x64-msvc,
            win32-x64-gnu,
            win32-arm64-msvc,
            win32-ia32-gnu,
          ]
        include:
          - build: linux-x64-gnu
            os: ubuntu-latest
            rust: stable
            target: x86_64-unknown-linux-gnu
            libc: glibc
            cross: false

          - build: linux-x64-musl
            os: ubuntu-latest
            rust: stable
            target: x86_64-unknown-linux-musl
            libc: musl
            cross: true

          - build: linux-arm64-gnu
            os: ubuntu-latest
            rust: stable
            target: aarch64-unknown-linux-gnu
            libc: glibc
            cross: true

          - build: linux-arm64-musl
            os: ubuntu-latest
            rust: stable
            target: aarch64-unknown-linux-musl
            libc: musl
            cross: true

          - build: linux-ia32-gnu
            os: ubuntu-latest
            rust: stable
            target: i686-unknown-linux-gnu
            libc: glibc
            cross: true

          - build: darwin-arm64
            os: macos-latest
            rust: stable
            target: aarch64-apple-darwin

          - build: darwin-x64
            os: macos-latest
            rust: stable
            target: x86_64-apple-darwin
            cross: false

          - build: win32-x64-msvc
            os: windows-latest
            rust: stable
            target: x86_64-pc-windows-msvc
            libc: msvc
            ext: ".exe"

          - build: win32-x64-gnu
            os: windows-latest
            rust: stable
            target: x86_64-pc-windows-gnu
            libc: glibc
            ext: ".exe"

          - build: win32-arm64-msvc
            os: windows-latest
            rust: stable
            target: aarch64-pc-windows-msvc
            features: --no-default-features --features cli
            libc: msvc
            ext: ".exe"

          - build: win32-ia32-gnu
            os: ubuntu-latest
            rust: stable
            target: i686-pc-windows-gnu
            features: --no-default-features --features cli
            cross: true
            libc: glibc
            ext: ".exe"
    permissions:
      contents: write
      pull-requests: write
    env:
      GITHUB_TOKEN: ${{secrets.GITHUBTOKEN}}
      APP_VERSION: ${{ needs.draft_release.outputs.create_release_name }}

    steps:
      - name: Checkout Current Branch (Fast)
        uses: actions/checkout@v4

      - name: Install Correct Toolchain
        uses: actions-rust-lang/setup-rust-toolchain@v1
        with:
          target: ${{ matrix.target }}

      - name: Build
        env:
          APP_VERSION: ${{ needs.draft_release.outputs.create_release_name}}
          NODE_AUTH_TOKEN: ${{ secrets.NPM_TOKEN }}
        uses: ClementTsang/cargo-action@v0.0.6
        with:
          use-cross: ${{ matrix.cross }}
          command: build
          args: ${{matrix.features}} --release --target ${{ matrix.target }}

      - name: Install Node.js
        if: (startsWith(github.event.head_commit.message, 'feat') || startsWith(github.event.head_commit.message, 'fix')) && (github.event_name == 'push' && github.ref == 'refs/heads/main')
        uses: actions/setup-node@v4
        with:
          node-version: 20.11.0
          registry-url: https://registry.npmjs.org

      - name: Install dependencies
        if: (startsWith(github.event.head_commit.message, 'feat') || startsWith(github.event.head_commit.message, 'fix')) && (github.event_name == 'push' && github.ref == 'refs/heads/main')
        run: |
          cd npm
          npm install

      - name: Run generate.js script
        if: (startsWith(github.event.head_commit.message, 'feat') || startsWith(github.event.head_commit.message, 'fix')) && (github.event_name == 'push' && github.ref == 'refs/heads/main')
        run: |
          cd npm
          npm run gen -- --target ${{matrix.target}} --version ${{ env.APP_VERSION }} --build ${{matrix.build}} --ext ${{ matrix.ext || '' }} --libc ${{ matrix.libc }}
      - name: Setup .npmrc file to publish to npm
        run: echo "//registry.npmjs.org/:_authToken=$NODE_AUTH_TOKEN" > ~/.npmrc

      - name: NPM Publish
        if: (startsWith(github.event.head_commit.message, 'feat') || startsWith(github.event.head_commit.message, 'fix')) && (github.event_name == 'push' && github.ref == 'refs/heads/main')
        uses: JS-DevTools/npm-publish@v3
        with:
          token: ${{ secrets.NPM_TOKEN }}
          package: npm/@tailcallhq/core-${{matrix.build}}
          access: public

      - name: Rename Binary with Target Name
        if: github.event_name == 'push' && github.ref == 'refs/heads/main'
        run: |
          pwd
          cp target/${{ matrix.target }}/release/tailcall${{ matrix.ext }} target/${{ matrix.target }}/release/tailcall-${{ matrix.target }}${{ matrix.ext }}

      - name: Upload ${{ matrix.target }} Binary
        if: github.event_name == 'push' && github.ref == 'refs/heads/main'
        uses: xresloader/upload-to-github-release@v1
        with:
          release_id: ${{ needs.draft_release.outputs.create_release_id }}
          file: target/${{ matrix.target }}/release/tailcall-${{ matrix.target }}${{ matrix.ext }}
          overwrite: true
  release_lambda:
    name: Release (AWS Lambda)
    needs: [test, draft_release, check_if_build, test_cf]
    if: github.event_name == 'push' && github.ref == 'refs/heads/main' && (needs.check_if_build.outputs.check_if_build == 'true')
    runs-on: ubuntu-latest
    permissions:
      contents: write
      pull-requests: write
    env:
      GITHUB_TOKEN: ${{secrets.GITHUBTOKEN}}
      APP_VERSION: ${{ needs.draft_release.outputs.create_release_name }}

    steps:
      - name: Checkout Current Branch (Fast)
        uses: actions/checkout@v4

      - name: Install Correct Toolchain
        uses: actions-rust-lang/setup-rust-toolchain@v1

      - name: Install Python
        uses: actions/setup-python@v5
        with:
          python-version: "3.12"

      - name: Install cargo-lambda
        run: pip install cargo-lambda

      - name: Build
        env:
          APP_VERSION: ${{ needs.draft_release.outputs.create_release_name }}
          NODE_AUTH_TOKEN: ${{ secrets.NPM_TOKEN }}
        run: cargo lambda build -p tailcall-aws-lambda --release

      - name: Rename Binary with Target Name
        run: |
          pwd
          cp target/lambda/tailcall-aws-lambda/bootstrap target/lambda/tailcall-aws-lambda/tailcall-aws-lambda-bootstrap

      - name: Upload AWS Lambda Bootstrap Binary
        uses: xresloader/upload-to-github-release@v1
        with:
          release_id: ${{ needs.draft_release.outputs.create_release_id }}
          file: target/lambda/tailcall-aws-lambda/tailcall-aws-lambda-bootstrap
          overwrite: true
  semantic_release:
    name: Semantic Release
    if: (startsWith(github.event.head_commit.message, 'feat') || startsWith(github.event.head_commit.message, 'fix')) && (github.event_name == 'push' && github.ref == 'refs/heads/main')
    needs: [draft_release, release, release_lambda]
    runs-on: ubuntu-latest
    permissions:
      contents: write
      pull-requests: write
    env:
      GITHUB_TOKEN: ${{ secrets.GITHUB_TOKEN }}
      APP_VERSION: ${{needs.draft_release.outputs.create_release_name }}
    steps:
      - name: Publish Release
        uses: test-room-7/action-publish-release-drafts@v0
        env:
          GITHUB_TOKEN: ${{ secrets.GITHUB_TOKEN }}
        with:
          github-token: ${{ secrets.GITHUB_TOKEN }}
          tag-name: ${{needs.draft_release.outputs.create_release_name }}

  publish_npm_root:
    name: Publish NPM main package
    needs: [draft_release, release]
    if: (startsWith(github.event.head_commit.message, 'feat') || startsWith(github.event.head_commit.message, 'fix')) && (github.event_name == 'push' && github.ref == 'refs/heads/main')
    runs-on: ubuntu-latest
    steps:
      - name: Checkout Current Branch (Fast)
        uses: actions/checkout@v4
      - name: Install Node
        uses: actions/setup-node@v4
        with:
          node-version: 20.11.0
          registry-url: https://registry.npmjs.org
      - name: Install dependencies
        run: |
          cd npm
          npm install
      - name: Run generate-root.js script
        env:
          APP_VERSION: ${{needs.draft_release.outputs.create_release_name }}
        run: |
          cd npm
          npm run gen-root -- --version ${{ env.APP_VERSION }}
      - name: Setup .npmrc file to publish to npm
        run: echo "//registry.npmjs.org/:_authToken=$NODE_AUTH_TOKEN" > ~/.npmrc
      - name: Publish packages
        uses: JS-DevTools/npm-publish@v3
        with:
          token: ${{ secrets.NPM_TOKEN }}
          package: npm/@tailcallhq/tailcall
          access: public

        env:
          APP_VERSION: ${{needs.draft_release.outputs.create_release_name }}
          NODE_AUTH_TOKEN: ${{ secrets.NPM_TOKEN }}

  build-and-push-image:
    env:
      REGISTRY: ghcr.io
      IMAGE_NAME: ${{ github.repository }}/tc-server
      APP_VERSION: ${{ needs.draft_release.outputs.create_release_name }} # Ensure APP_VERSION is set correctly
    needs: [draft_release, release]
    if: (startsWith(github.event.head_commit.message, 'feat') || startsWith(github.event.head_commit.message, 'fix')) && (github.event_name == 'push' && github.ref == 'refs/heads/main')
    runs-on: ubuntu-latest
    # Sets the permissions granted to the `GITHUB_TOKEN` for the actions in this job.
    permissions:
      contents: read
      packages: write
      #
    steps:
      - name: Checkout Repository
        uses: actions/checkout@v4
      # Uses the `docker/login-action` action to log in to the Container registry registry using the account and password that will publish the packages. Once published, the packages are scoped to the account defined here.
      - name: Log in to the Container Registry
        uses: docker/login-action@v3
        with:
          registry: ${{ env.REGISTRY }}
          username: ${{ github.actor }}
          password: ${{ secrets.GITHUBTOKEN }}
      # This step uses [docker/metadata-action](https://github.com/docker/metadata-action#about) to extract tags and labels that will be applied to the specified image. The `id` "meta" allows the output of this step to be referenced in a subsequent step. The `images` value provides the base name for the tags and labels.
      - name: Extract Metadata (tags, labels) for Docker
        id: meta
        uses: docker/metadata-action@v5
        with:
          images: ${{ env.REGISTRY }}/${{ env.IMAGE_NAME }}
          tags: |
            type=raw,value=${{ env.APP_VERSION }}
            type=raw,value=latest,enable=${{ endsWith(env.APP_VERSION, '-SNAPSHOT') == false }}
      # This step uses the `docker/build-push-action` action to build the image, based on your repository's `Dockerfile`. If the build succeeds, it pushes the image to GitHub Packages.
      # It uses the `context` parameter to define the build's context as the set of files located in the specified path. For more information, see "[Usage](https://github.com/docker/build-push-action#usage)" in the README of the `docker/build-push-action` repository.
      # It uses the `tags` and `labels` parameters to tag and label the image with the output from the "meta" step.
      - name: Build and Push the Docker Image
        uses: docker/build-push-action@v5
        with:
          context: .
          push: true
          tags: ${{ steps.meta.outputs.tags }}
          labels: ${{ steps.meta.outputs.labels }}

  homebrew-release:
    name: Homebrew Release
    needs: [draft_release, release, semantic_release]
    if: (startsWith(github.event.head_commit.message, 'feat') || startsWith(github.event.head_commit.message, 'fix')) && (github.event_name == 'push' && github.ref == 'refs/heads/main')
    permissions:
      contents: write
      pull-requests: write
    runs-on: ubuntu-latest
    steps:
      - uses: actions/checkout@v4
        with:
          repository: tailcallhq/homebrew-tailcall
          ref: main
          token: ${{ secrets.HOMEBREW_ACCESS }}

      - name: Update Homebrew Formula
        run: ./update-formula.sh ${{needs.draft_release.outputs.create_release_name }}
>>>>>>> e21ecdb7
<|MERGE_RESOLUTION|>--- conflicted
+++ resolved
@@ -1,4 +1,3 @@
-<<<<<<< HEAD
 # name: Build
 
 # on:
@@ -313,26 +312,28 @@
 #             libc: glibc
 #             ext: ".exe"
 
-#           - build: win32-arm64-msvc
-#             os: windows-latest
-#             rust: stable
-#             target: aarch64-pc-windows-msvc
-#             libc: msvc
-#             ext: ".exe"
-
-#           - build: win32-ia32-gnu
-#             os: ubuntu-latest
-#             rust: stable
-#             target: i686-pc-windows-gnu
-#             cross: true
-#             libc: glibc
-#             ext: ".exe"
-#     permissions:
-#       contents: write
-#       pull-requests: write
-#     env:
-#       GITHUB_TOKEN: ${{secrets.GITHUBTOKEN}}
-#       APP_VERSION: ${{ needs.draft_release.outputs.create_release_name }}
+    #       - build: win32-arm64-msvc
+    #         os: windows-latest
+    #         rust: stable
+    #         target: aarch64-pc-windows-msvc
+    #         features: --no-default-features --features cli
+    #         libc: msvc
+    #         ext: ".exe"
+
+    #       - build: win32-ia32-gnu
+    #         os: ubuntu-latest
+    #         rust: stable
+    #         target: i686-pc-windows-gnu
+    #         features: --no-default-features --features cli
+    #         cross: true
+    #         libc: glibc
+    #         ext: ".exe"
+    # permissions:
+    #   contents: write
+    #   pull-requests: write
+    # env:
+    #   GITHUB_TOKEN: ${{secrets.GITHUBTOKEN}}
+    #   APP_VERSION: ${{ needs.draft_release.outputs.create_release_name }}
 
 #     steps:
 #       - name: Checkout Current Branch (Fast)
@@ -554,564 +555,4 @@
 #           token: ${{ secrets.HOMEBREW_ACCESS }}
 
 #       - name: Update Homebrew Formula
-#         run: ./update-formula.sh ${{needs.draft_release.outputs.create_release_name }}
-=======
-name: Build
-
-on:
-  push:
-    branches:
-      - main
-  pull_request:
-    branches: [main]
-    types: [opened, reopened, synchronize]
-permissions:
-  contents: read
-
-concurrency:
-  group: ${{ github.workflow }}-${{ github.ref }}
-  # TODO: cancel in progress is not ok for a release since it can be cancelled in a middle of updates
-  # and we can end up with partial release.
-  # but for pull-requests cancelling previously running jobs could be beneficial
-  # cancel-in-progress: true
-
-jobs:
-  check_if_build:
-    name: Check if Build
-    runs-on: ubuntu-latest
-
-    steps:
-      - uses: actions/checkout@v4
-        with:
-          fetch-depth: 1000
-      - id: check
-        run: |
-          chmod +x .github/scripts/check_if_build.sh
-          .github/scripts/check_if_build.sh
-    outputs:
-      check_if_build: ${{ steps.check.outputs.check_if_build }}
-
-  test_aws_build:
-    name: Test AWS Lambda Build
-    if: github.event_name == 'pull_request'
-    runs-on: ubuntu-latest
-    defaults:
-      run:
-        working-directory: ./tailcall-aws-lambda
-
-    steps:
-      - uses: actions/checkout@v4
-
-      - name: Install Rust
-        uses: actions-rust-lang/setup-rust-toolchain@v1
-
-      - name: Install Python
-        uses: actions/setup-python@v5
-        with:
-          python-version: "3.12"
-
-      - name: Install cargo-lambda
-        run: pip install cargo-lambda
-
-      - name: Build
-        run: cargo lambda build
-
-  test_cf:
-    name: Run Tests (WASM)
-    runs-on: ubuntu-latest
-    defaults:
-      run:
-        working-directory: ./tailcall-cloudflare
-
-    steps:
-      - uses: actions/checkout@v4
-
-      - name: Install Rust
-        uses: actions-rust-lang/setup-rust-toolchain@v1
-        with:
-          target: wasm32-unknown-unknown
-
-      - name: Build WASM
-        run: cargo check --lib --target wasm32-unknown-unknown
-        working-directory: ./tailcall-cloudflare
-      - name: Install Node.js
-        uses: actions/setup-node@v4
-        with:
-          node-version: "20.11.0"
-
-      - name: Package Install
-        run: npm install
-
-      - name: Test CF
-        run: npm test
-
-  test:
-    name: Run Tests on ${{ matrix.build }}
-    runs-on: ${{ matrix.os }}
-    strategy:
-      fail-fast: false
-      matrix:
-        build:
-          [
-            linux-x64-gnu,
-            linux-x64-musl,
-            linux-arm64-gnu,
-            linux-arm64-musl,
-            linux-ia32-gnu,
-            darwin-arm64,
-            darwin-x64,
-            win32-x64-msvc,
-            win32-x64-gnu,
-            win32-arm64-msvc,
-            win32-ia32-gnu,
-          ]
-        include:
-          - build: linux-x64-gnu
-            os: ubuntu-latest
-            target: x86_64-unknown-linux-gnu
-
-          - build: linux-x64-musl
-            os: ubuntu-latest
-            target: x86_64-unknown-linux-musl
-
-          - build: linux-arm64-gnu
-            os: ubuntu-latest
-            target: aarch64-unknown-linux-gnu
-
-          - build: linux-arm64-musl
-            os: ubuntu-latest
-            target: aarch64-unknown-linux-musl
-
-          - build: linux-ia32-gnu
-            os: ubuntu-latest
-            target: i686-unknown-linux-gnu
-
-          - build: darwin-arm64
-            os: macos-latest
-            target: aarch64-apple-darwin
-
-          - build: darwin-x64
-            os: macos-latest
-            target: x86_64-apple-darwin
-
-          - build: win32-x64-msvc
-            os: windows-latest
-
-          - build: win32-x64-gnu
-            os: windows-latest
-
-          - build: win32-arm64-msvc
-            os: windows-latest
-
-          - build: win32-ia32-gnu
-            os: ubuntu-latest
-            target: i686-pc-windows-gnu
-    steps:
-      - uses: actions/checkout@v4
-      - uses: taiki-e/install-action@cargo-llvm-cov
-
-      - name: Install Node.js
-        uses: actions/setup-node@v4
-        with:
-          node-version: "20.11.0"
-      - name: Install Prettier
-        run: npm i -g prettier
-
-      - name: Install Stable Toolchain
-        uses: actions-rust-lang/setup-rust-toolchain@v1
-        with:
-          target: ${{ matrix.target }}
-
-      - name: Run Cargo Test
-        run: cargo llvm-cov --workspace --all-features --lcov --output-path lcov.info
-
-      - name: Upload Coverage to Codecov
-        if: matrix.build == 'darwin-arm64'
-        uses: Wandalen/wretry.action@v3
-        with:
-          action: codecov/codecov-action@v4
-          attempt_limit: 3
-          attempt_delay: 10000
-          with: |
-            token: ${{ secrets.CODECOV_TOKEN }}
-            files: lcov.info
-            fail_ci_if_error: true
-
-  check-examples:
-    name: Check Examples
-    runs-on: ubuntu-latest
-    steps:
-      - uses: actions/checkout@v4
-      - name: Set up Rust
-        uses: actions-rs/toolchain@v1
-        with:
-          toolchain: stable
-          profile: minimal
-          override: true
-
-      - name: Install Rust
-        uses: actions-rust-lang/setup-rust-toolchain@v1
-
-      - name: Build Project
-        run: cargo build
-
-      - name: Check all examples
-        run: ./examples/lint.sh
-
-  draft_release:
-    name: Draft Release
-    if: github.event_name == 'push' && github.ref == 'refs/heads/main'
-    runs-on: ubuntu-latest
-    permissions:
-      contents: write
-      pull-requests: write
-    steps:
-      - name: Checkout Current Branch (Fast)
-        uses: actions/checkout@v4
-
-      - id: create_release
-        uses: release-drafter/release-drafter@v6
-        env:
-          GITHUB_TOKEN: ${{ secrets.GITHUB_TOKEN }}
-        with:
-          config-name: release-drafter.yml
-
-      - name: Set Output for Later Jobs
-        id: set_output
-        run: |
-          echo "create_release_name=${{ steps.create_release.outputs.name }}" >> $GITHUB_OUTPUT
-          echo "create_release_id=${{ steps.create_release.outputs.id }}" >> $GITHUB_OUTPUT
-    outputs:
-      create_release_name: ${{ steps.set_output.outputs.create_release_name }}
-      create_release_id: ${{ steps.set_output.outputs.create_release_id }}
-
-  # TODO: move to separate file to separate responsibilities
-  release:
-    name: Release
-    needs: [test, draft_release, check_if_build, test_cf]
-    # TODO: put a condition to separate job that other will depend on to remove duplication?
-    if: github.event_name == 'push' && github.ref == 'refs/heads/main' && (needs.check_if_build.outputs.check_if_build == 'true')
-    runs-on: ${{ matrix.os }}
-    strategy:
-      fail-fast: false
-      matrix:
-        build:
-          [
-            linux-x64-gnu,
-            linux-x64-musl,
-            linux-arm64-gnu,
-            linux-arm64-musl,
-            linux-ia32-gnu,
-            darwin-arm64,
-            darwin-x64,
-            win32-x64-msvc,
-            win32-x64-gnu,
-            win32-arm64-msvc,
-            win32-ia32-gnu,
-          ]
-        include:
-          - build: linux-x64-gnu
-            os: ubuntu-latest
-            rust: stable
-            target: x86_64-unknown-linux-gnu
-            libc: glibc
-            cross: false
-
-          - build: linux-x64-musl
-            os: ubuntu-latest
-            rust: stable
-            target: x86_64-unknown-linux-musl
-            libc: musl
-            cross: true
-
-          - build: linux-arm64-gnu
-            os: ubuntu-latest
-            rust: stable
-            target: aarch64-unknown-linux-gnu
-            libc: glibc
-            cross: true
-
-          - build: linux-arm64-musl
-            os: ubuntu-latest
-            rust: stable
-            target: aarch64-unknown-linux-musl
-            libc: musl
-            cross: true
-
-          - build: linux-ia32-gnu
-            os: ubuntu-latest
-            rust: stable
-            target: i686-unknown-linux-gnu
-            libc: glibc
-            cross: true
-
-          - build: darwin-arm64
-            os: macos-latest
-            rust: stable
-            target: aarch64-apple-darwin
-
-          - build: darwin-x64
-            os: macos-latest
-            rust: stable
-            target: x86_64-apple-darwin
-            cross: false
-
-          - build: win32-x64-msvc
-            os: windows-latest
-            rust: stable
-            target: x86_64-pc-windows-msvc
-            libc: msvc
-            ext: ".exe"
-
-          - build: win32-x64-gnu
-            os: windows-latest
-            rust: stable
-            target: x86_64-pc-windows-gnu
-            libc: glibc
-            ext: ".exe"
-
-          - build: win32-arm64-msvc
-            os: windows-latest
-            rust: stable
-            target: aarch64-pc-windows-msvc
-            features: --no-default-features --features cli
-            libc: msvc
-            ext: ".exe"
-
-          - build: win32-ia32-gnu
-            os: ubuntu-latest
-            rust: stable
-            target: i686-pc-windows-gnu
-            features: --no-default-features --features cli
-            cross: true
-            libc: glibc
-            ext: ".exe"
-    permissions:
-      contents: write
-      pull-requests: write
-    env:
-      GITHUB_TOKEN: ${{secrets.GITHUBTOKEN}}
-      APP_VERSION: ${{ needs.draft_release.outputs.create_release_name }}
-
-    steps:
-      - name: Checkout Current Branch (Fast)
-        uses: actions/checkout@v4
-
-      - name: Install Correct Toolchain
-        uses: actions-rust-lang/setup-rust-toolchain@v1
-        with:
-          target: ${{ matrix.target }}
-
-      - name: Build
-        env:
-          APP_VERSION: ${{ needs.draft_release.outputs.create_release_name}}
-          NODE_AUTH_TOKEN: ${{ secrets.NPM_TOKEN }}
-        uses: ClementTsang/cargo-action@v0.0.6
-        with:
-          use-cross: ${{ matrix.cross }}
-          command: build
-          args: ${{matrix.features}} --release --target ${{ matrix.target }}
-
-      - name: Install Node.js
-        if: (startsWith(github.event.head_commit.message, 'feat') || startsWith(github.event.head_commit.message, 'fix')) && (github.event_name == 'push' && github.ref == 'refs/heads/main')
-        uses: actions/setup-node@v4
-        with:
-          node-version: 20.11.0
-          registry-url: https://registry.npmjs.org
-
-      - name: Install dependencies
-        if: (startsWith(github.event.head_commit.message, 'feat') || startsWith(github.event.head_commit.message, 'fix')) && (github.event_name == 'push' && github.ref == 'refs/heads/main')
-        run: |
-          cd npm
-          npm install
-
-      - name: Run generate.js script
-        if: (startsWith(github.event.head_commit.message, 'feat') || startsWith(github.event.head_commit.message, 'fix')) && (github.event_name == 'push' && github.ref == 'refs/heads/main')
-        run: |
-          cd npm
-          npm run gen -- --target ${{matrix.target}} --version ${{ env.APP_VERSION }} --build ${{matrix.build}} --ext ${{ matrix.ext || '' }} --libc ${{ matrix.libc }}
-      - name: Setup .npmrc file to publish to npm
-        run: echo "//registry.npmjs.org/:_authToken=$NODE_AUTH_TOKEN" > ~/.npmrc
-
-      - name: NPM Publish
-        if: (startsWith(github.event.head_commit.message, 'feat') || startsWith(github.event.head_commit.message, 'fix')) && (github.event_name == 'push' && github.ref == 'refs/heads/main')
-        uses: JS-DevTools/npm-publish@v3
-        with:
-          token: ${{ secrets.NPM_TOKEN }}
-          package: npm/@tailcallhq/core-${{matrix.build}}
-          access: public
-
-      - name: Rename Binary with Target Name
-        if: github.event_name == 'push' && github.ref == 'refs/heads/main'
-        run: |
-          pwd
-          cp target/${{ matrix.target }}/release/tailcall${{ matrix.ext }} target/${{ matrix.target }}/release/tailcall-${{ matrix.target }}${{ matrix.ext }}
-
-      - name: Upload ${{ matrix.target }} Binary
-        if: github.event_name == 'push' && github.ref == 'refs/heads/main'
-        uses: xresloader/upload-to-github-release@v1
-        with:
-          release_id: ${{ needs.draft_release.outputs.create_release_id }}
-          file: target/${{ matrix.target }}/release/tailcall-${{ matrix.target }}${{ matrix.ext }}
-          overwrite: true
-  release_lambda:
-    name: Release (AWS Lambda)
-    needs: [test, draft_release, check_if_build, test_cf]
-    if: github.event_name == 'push' && github.ref == 'refs/heads/main' && (needs.check_if_build.outputs.check_if_build == 'true')
-    runs-on: ubuntu-latest
-    permissions:
-      contents: write
-      pull-requests: write
-    env:
-      GITHUB_TOKEN: ${{secrets.GITHUBTOKEN}}
-      APP_VERSION: ${{ needs.draft_release.outputs.create_release_name }}
-
-    steps:
-      - name: Checkout Current Branch (Fast)
-        uses: actions/checkout@v4
-
-      - name: Install Correct Toolchain
-        uses: actions-rust-lang/setup-rust-toolchain@v1
-
-      - name: Install Python
-        uses: actions/setup-python@v5
-        with:
-          python-version: "3.12"
-
-      - name: Install cargo-lambda
-        run: pip install cargo-lambda
-
-      - name: Build
-        env:
-          APP_VERSION: ${{ needs.draft_release.outputs.create_release_name }}
-          NODE_AUTH_TOKEN: ${{ secrets.NPM_TOKEN }}
-        run: cargo lambda build -p tailcall-aws-lambda --release
-
-      - name: Rename Binary with Target Name
-        run: |
-          pwd
-          cp target/lambda/tailcall-aws-lambda/bootstrap target/lambda/tailcall-aws-lambda/tailcall-aws-lambda-bootstrap
-
-      - name: Upload AWS Lambda Bootstrap Binary
-        uses: xresloader/upload-to-github-release@v1
-        with:
-          release_id: ${{ needs.draft_release.outputs.create_release_id }}
-          file: target/lambda/tailcall-aws-lambda/tailcall-aws-lambda-bootstrap
-          overwrite: true
-  semantic_release:
-    name: Semantic Release
-    if: (startsWith(github.event.head_commit.message, 'feat') || startsWith(github.event.head_commit.message, 'fix')) && (github.event_name == 'push' && github.ref == 'refs/heads/main')
-    needs: [draft_release, release, release_lambda]
-    runs-on: ubuntu-latest
-    permissions:
-      contents: write
-      pull-requests: write
-    env:
-      GITHUB_TOKEN: ${{ secrets.GITHUB_TOKEN }}
-      APP_VERSION: ${{needs.draft_release.outputs.create_release_name }}
-    steps:
-      - name: Publish Release
-        uses: test-room-7/action-publish-release-drafts@v0
-        env:
-          GITHUB_TOKEN: ${{ secrets.GITHUB_TOKEN }}
-        with:
-          github-token: ${{ secrets.GITHUB_TOKEN }}
-          tag-name: ${{needs.draft_release.outputs.create_release_name }}
-
-  publish_npm_root:
-    name: Publish NPM main package
-    needs: [draft_release, release]
-    if: (startsWith(github.event.head_commit.message, 'feat') || startsWith(github.event.head_commit.message, 'fix')) && (github.event_name == 'push' && github.ref == 'refs/heads/main')
-    runs-on: ubuntu-latest
-    steps:
-      - name: Checkout Current Branch (Fast)
-        uses: actions/checkout@v4
-      - name: Install Node
-        uses: actions/setup-node@v4
-        with:
-          node-version: 20.11.0
-          registry-url: https://registry.npmjs.org
-      - name: Install dependencies
-        run: |
-          cd npm
-          npm install
-      - name: Run generate-root.js script
-        env:
-          APP_VERSION: ${{needs.draft_release.outputs.create_release_name }}
-        run: |
-          cd npm
-          npm run gen-root -- --version ${{ env.APP_VERSION }}
-      - name: Setup .npmrc file to publish to npm
-        run: echo "//registry.npmjs.org/:_authToken=$NODE_AUTH_TOKEN" > ~/.npmrc
-      - name: Publish packages
-        uses: JS-DevTools/npm-publish@v3
-        with:
-          token: ${{ secrets.NPM_TOKEN }}
-          package: npm/@tailcallhq/tailcall
-          access: public
-
-        env:
-          APP_VERSION: ${{needs.draft_release.outputs.create_release_name }}
-          NODE_AUTH_TOKEN: ${{ secrets.NPM_TOKEN }}
-
-  build-and-push-image:
-    env:
-      REGISTRY: ghcr.io
-      IMAGE_NAME: ${{ github.repository }}/tc-server
-      APP_VERSION: ${{ needs.draft_release.outputs.create_release_name }} # Ensure APP_VERSION is set correctly
-    needs: [draft_release, release]
-    if: (startsWith(github.event.head_commit.message, 'feat') || startsWith(github.event.head_commit.message, 'fix')) && (github.event_name == 'push' && github.ref == 'refs/heads/main')
-    runs-on: ubuntu-latest
-    # Sets the permissions granted to the `GITHUB_TOKEN` for the actions in this job.
-    permissions:
-      contents: read
-      packages: write
-      #
-    steps:
-      - name: Checkout Repository
-        uses: actions/checkout@v4
-      # Uses the `docker/login-action` action to log in to the Container registry registry using the account and password that will publish the packages. Once published, the packages are scoped to the account defined here.
-      - name: Log in to the Container Registry
-        uses: docker/login-action@v3
-        with:
-          registry: ${{ env.REGISTRY }}
-          username: ${{ github.actor }}
-          password: ${{ secrets.GITHUBTOKEN }}
-      # This step uses [docker/metadata-action](https://github.com/docker/metadata-action#about) to extract tags and labels that will be applied to the specified image. The `id` "meta" allows the output of this step to be referenced in a subsequent step. The `images` value provides the base name for the tags and labels.
-      - name: Extract Metadata (tags, labels) for Docker
-        id: meta
-        uses: docker/metadata-action@v5
-        with:
-          images: ${{ env.REGISTRY }}/${{ env.IMAGE_NAME }}
-          tags: |
-            type=raw,value=${{ env.APP_VERSION }}
-            type=raw,value=latest,enable=${{ endsWith(env.APP_VERSION, '-SNAPSHOT') == false }}
-      # This step uses the `docker/build-push-action` action to build the image, based on your repository's `Dockerfile`. If the build succeeds, it pushes the image to GitHub Packages.
-      # It uses the `context` parameter to define the build's context as the set of files located in the specified path. For more information, see "[Usage](https://github.com/docker/build-push-action#usage)" in the README of the `docker/build-push-action` repository.
-      # It uses the `tags` and `labels` parameters to tag and label the image with the output from the "meta" step.
-      - name: Build and Push the Docker Image
-        uses: docker/build-push-action@v5
-        with:
-          context: .
-          push: true
-          tags: ${{ steps.meta.outputs.tags }}
-          labels: ${{ steps.meta.outputs.labels }}
-
-  homebrew-release:
-    name: Homebrew Release
-    needs: [draft_release, release, semantic_release]
-    if: (startsWith(github.event.head_commit.message, 'feat') || startsWith(github.event.head_commit.message, 'fix')) && (github.event_name == 'push' && github.ref == 'refs/heads/main')
-    permissions:
-      contents: write
-      pull-requests: write
-    runs-on: ubuntu-latest
-    steps:
-      - uses: actions/checkout@v4
-        with:
-          repository: tailcallhq/homebrew-tailcall
-          ref: main
-          token: ${{ secrets.HOMEBREW_ACCESS }}
-
-      - name: Update Homebrew Formula
-        run: ./update-formula.sh ${{needs.draft_release.outputs.create_release_name }}
->>>>>>> e21ecdb7
+#         run: ./update-formula.sh ${{needs.draft_release.outputs.create_release_name }}