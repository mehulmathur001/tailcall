use crate::core::config::Config;
use crate::core::transform::Transform;
use crate::core::valid::Valid;

pub struct SchemaGenerator {
    query_type: String,
}

impl SchemaGenerator {
    pub fn new(query_type: String) -> Self {
        Self { query_type }
    }

    pub fn generate_schema(&self, config: &mut Config) {
        config.schema.query = Some(self.query_type.to_owned());
        // TODO: add support for mutation and subscription.
    }
}

impl Transform for SchemaGenerator {
    type Value = Config;
    type Error = String;
    fn transform(&self, mut config: Self::Value) -> Valid<Self::Value, Self::Error> {
        self.generate_schema(&mut config);
        Valid::succeed(config)
    }
}

#[cfg(test)]
mod test {
    use super::SchemaGenerator;
<<<<<<< HEAD
    use crate::core::config::transformer::Transform;
    use crate::core::error::Error;
=======
    use crate::core::transform::Transform;
>>>>>>> 03d2f05c
    use crate::core::valid::Validator;

    #[test]
    fn test_schema_generator_with_query() -> Result<(), Error> {
        let schema_gen = SchemaGenerator::new("Query".to_owned());
        let config = schema_gen.transform(Default::default()).to_result()?;
        insta::assert_snapshot!(config.to_sdl());
        Ok(())
    }
}<|MERGE_RESOLUTION|>--- conflicted
+++ resolved
@@ -29,12 +29,8 @@
 #[cfg(test)]
 mod test {
     use super::SchemaGenerator;
-<<<<<<< HEAD
-    use crate::core::config::transformer::Transform;
     use crate::core::error::Error;
-=======
     use crate::core::transform::Transform;
->>>>>>> 03d2f05c
     use crate::core::valid::Validator;
 
     #[test]
